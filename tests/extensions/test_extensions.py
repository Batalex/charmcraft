--- conflicted
+++ resolved
@@ -20,10 +20,6 @@
 from overrides import override
 
 from charmcraft import const, errors, extensions
-<<<<<<< HEAD
-# from charmcraft.config import load
-=======
->>>>>>> d760a182
 from charmcraft.extensions.extension import Extension
 
 
