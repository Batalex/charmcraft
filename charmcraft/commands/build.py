--- conflicted
+++ resolved
@@ -15,7 +15,6 @@
 # For further info, check https://github.com/canonical/charmcraft
 
 
-import itertools
 import logging
 import os
 import pathlib
@@ -73,21 +72,7 @@
 
 def relativise(src, dst):
     """Build a relative path from src to dst."""
-<<<<<<< HEAD
-    src_rel_parts = []
-    dst_rel_parts = []
-    for src_part, dst_part in itertools.zip_longest(src.parent.parts, dst.parts):
-        if src_part != dst_part:
-            if src_part is not None:
-                src_rel_parts.append('..')
-            if dst_part is not None:
-                dst_rel_parts.append(dst_part)
-
-    link = pathlib.Path(os.path.join(*(src_rel_parts + dst_rel_parts)))
-    return link
-=======
     return pathlib.Path(os.path.relpath(str(dst), str(src.parent)))
->>>>>>> ea36c9bd
 
 
 class Builder:
@@ -197,7 +182,6 @@
                 fh.write(dispatch_content)
                 make_executable(fh)
 
-<<<<<<< HEAD
         # bunch of symlinks, to support old juju: verify that any of the already included hooks
         # in the directory is not linking directly to the entrypoint, and also check all the
         # mandatory ones are present
@@ -207,19 +191,6 @@
 
         # get those built hooks that we need to replace because they are pointing to the
         # entrypoint directly and we need to fix the environment in the middle
-=======
-        # bunch of symlinks, to support old juju: whatever is in the charm's hooks directory
-        # is respected (unless links to the entrypoint), but also the mandatory ones are
-        # created if missing
-        current_hookpath = self.charmdir / HOOKS_DIR
-        dest_hookpath = self.buildpath / HOOKS_DIR
-        dest_hookpath.mkdir()
-
-        # get current hooks, separating those to be respected verbatim, and those that we need
-        # to replace (because they are pointing to the entrypoint and we need to fix the
-        # environment in the middle)
-        current_hooks_ok = []
->>>>>>> ea36c9bd
         current_hooks_to_replace = []
         for node in dest_hookpath.iterdir():
             if node.resolve() == linked_entrypoint:
