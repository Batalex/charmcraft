--- conflicted
+++ resolved
@@ -26,12 +26,7 @@
 
 from craft_cli import emit, CraftError
 
-<<<<<<< HEAD
 from charmcraft import env, linters, parts, instrum
-from charmcraft.bases import check_if_base_matches_host
-=======
-from charmcraft import env, linters, parts
->>>>>>> 10c896f8
 from charmcraft.charm_builder import DISPATCH_FILENAME, HOOKS_DIR
 from charmcraft.config import Base, BasesConfiguration
 from charmcraft.manifest import create_manifest
@@ -266,55 +261,7 @@
             if path.exists():
                 charm_part_prime.append(fn)
 
-<<<<<<< HEAD
-    def plan(
-        self, *, bases_indices: Optional[List[int]], destructive_mode: bool, managed_mode: bool
-    ) -> List[Tuple[BasesConfiguration, Base, int, int]]:
-        """Determine the build plan based on user inputs and host environment.
-
-        Provide a list of bases that are buildable and scoped according to user
-        configuration. Provide all relevant details including the applicable
-        bases configuration and the indices of the entries to build for.
-
-        :returns: List of Tuples (bases_config, build_on, bases_index, build_on_index).
-        """
-        build_plan: List[Tuple[BasesConfiguration, Base, int, int]] = []
-
-        for bases_index, bases_config in enumerate(self.config.bases):
-            if bases_indices and bases_index not in bases_indices:
-                emit.debug(f"Skipping 'bases[{bases_index:d}]' due to --base-index usage.")
-                continue
-
-            for build_on_index, build_on in enumerate(bases_config.build_on):
-                if managed_mode or destructive_mode:
-                    matches, reason = check_if_base_matches_host(build_on)
-                else:
-                    matches, reason = self.provider.is_base_available(build_on)
-
-                if matches:
-                    emit.debug(
-                        f"Building for 'bases[{bases_index:d}]' "
-                        f"as host matches 'build-on[{build_on_index:d}]'.",
-                    )
-                    build_plan.append((bases_config, build_on, bases_index, build_on_index))
-                    break
-                else:
-                    emit.progress(
-                        f"Skipping 'bases[{bases_index:d}].build-on[{build_on_index:d}]': "
-                        f"{reason}.",
-                    )
-            else:
-                emit.progress(
-                    "No suitable 'build-on' environment found "
-                    f"in 'bases[{bases_index:d}]' configuration.",
-                    permanent=True,
-                )
-
-        return build_plan
-
     @instrum.Timer("Builder run")
-=======
->>>>>>> 10c896f8
     def run(
         self, bases_indices: Optional[List[int]] = None, destructive_mode: bool = False
     ) -> List[str]:
@@ -355,12 +302,8 @@
                     continue
 
                 try:
-<<<<<<< HEAD
                     with instrum.Timer("Building the charm"):
-                        charm_name = self.build_charm(bases_config)
-=======
-                    charm_name = self.build_charm(plan.bases_config)
->>>>>>> 10c896f8
+                        charm_name = self.build_charm(plan.bases_config)
                 except (CraftError, RuntimeError) as error:
                     if self.debug:
                         emit.debug(f"Launching shell as charm building ended in error: {error}")
