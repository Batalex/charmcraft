# Copyright 2020-2021 Canonical Ltd.
#
# Licensed under the Apache License, Version 2.0 (the "License");
# you may not use this file except in compliance with the License.
# You may obtain a copy of the License at
#
# http://www.apache.org/licenses/LICENSE-2.0
#
# Unless required by applicable law or agreed to in writing, software
# distributed under the License is distributed on an "AS IS" BASIS,
# WITHOUT WARRANTIES OR CONDITIONS OF ANY KIND, either express or implied.
# See the License for the specific language governing permissions and
# limitations under the License.
#
# For further info, check https://github.com/canonical/charmcraft

"""The Store API handling."""

import platform
import time
from collections import namedtuple
from functools import wraps

import craft_store
from craft_cli import emit
from craft_store import attenuations
from dateutil import parser

from charmcraft.cmdbase import CommandError
from charmcraft.commands.store.client import Client

# helpers to build responses from this layer
User = namedtuple("User", "name username userid")
Entity = namedtuple("Charm", "entity_type name private status")
Uploaded = namedtuple("Uploaded", "ok status revision errors")
# XXX Facundo 2020-07-23: Need to do a massive rename to call `revno` to the "revision as
# the number" inside the "revision as the structure", this gets super confusing in the code with
# time, and now it's the moment to do it (also in Release below!)
Revision = namedtuple("Revision", "revision version created_at status errors bases")
Error = namedtuple("Error", "message code")
Release = namedtuple("Release", "revision channel expires_at resources base")
Channel = namedtuple("Channel", "name fallback track risk branch")
Library = namedtuple("Library", "api content content_hash lib_id lib_name charm_name patch")
Resource = namedtuple("Resource", "name optional revision resource_type")
ResourceRevision = namedtuple("ResourceRevision", "revision created_at size")
RegistryCredentials = namedtuple("RegistryCredentials", "image_name username password")
Base = namedtuple("Base", "architecture channel name")

# those statuses after upload that flag that the review ended (and if it ended succesfully or not)
UPLOAD_ENDING_STATUSES = {
    "approved": True,
    "rejected": False,
}
POLL_DELAY = 1


def _build_errors(item):
    """Build a list of Errors from response item."""
    return [Error(message=e["message"], code=e["code"]) for e in (item["errors"] or [])]


def _build_revision(item):
    """Build a Revision from a response item."""
    bases = [(None if base is None else Base(**base)) for base in item["bases"]]
    rev = Revision(
        revision=item["revision"],
        version=item["version"],
        created_at=parser.parse(item["created-at"]),
        status=item["status"],
        errors=_build_errors(item),
        bases=bases,
    )
    return rev


def _build_resource_revision(item):
    """Build a Revision from a response item."""
    rev = ResourceRevision(
        revision=item["revision"],
        created_at=parser.parse(item["created-at"]),
        size=item["size"],
    )
    return rev


def _build_library(resp):
    """Build a Library from a response."""
    lib = Library(
        api=resp["api"],
        content=resp.get("content"),  # not always present
        content_hash=resp["hash"],
        lib_id=resp["library-id"],
        lib_name=resp["library-name"],
        charm_name=resp["charm-name"],
        patch=resp["patch"],
    )
    return lib


def _build_resource(item):
    """Build a Resource from a response item."""
    resource = Resource(
        name=item["name"],
        optional=item.get("optional"),
        revision=item.get("revision"),
        resource_type=item["type"],
    )
    return resource


def _get_hostname() -> str:
    """Return the computer's network name or UNNKOWN if it cannot be determined."""
    hostname = platform.node()
    if not hostname:
        hostname = "UNKNOWN"
    return hostname


def _store_client_wrapper(method):
    """Decorate method to handle store error and login scenarios."""

    @wraps(method)
    def error_decorator(self, *args, **kwargs):
        """Handle craft-store error situations and login scenarios."""
        try:
            return method(self, *args, **kwargs)
        except craft_store.errors.NotLoggedIn:
            emit.progress("Credentials not found. Trying to log in...")
        except craft_store.errors.StoreServerError as error:
            if error.response.status_code == 401:
                emit.progress("Existing credentials no longer valid. Trying to log in...")
            else:
                raise CommandError(str(error)) from error
        except craft_store.errors.CraftStoreError as error:
            raise CommandError(
                f"Server error while communicating to the Store: {error!s}"
            ) from error

        self.login()

        return method(self, *args, **kwargs)

    return error_decorator


class Store:
    """The main interface to the Store's API."""

    def __init__(self, charmhub_config):
        self._client = Client(charmhub_config.api_url, charmhub_config.storage_url)

    def login(self):
        """Login into the store.

        The login happens on every request to the Store (if current credentials were not
        enough), so to trigger a new login we...

            - remove local credentials

            - exercise the simplest command regarding developer identity
        """
        hostname = _get_hostname()
        try:
            self._client.login(
                # 3600 * 30
                ttl=108000,
                # Used to identify the login on Ubuntu SSO to ease future revokations.
                description=f"charmcraft@{hostname}",
                permissions=[
                    attenuations.ACCOUNT_REGISTER_PACKAGE,
                    attenuations.ACCOUNT_VIEW_PACKAGES,
                    attenuations.PACKAGE_MANAGE,
                    attenuations.PACKAGE_VIEW,
                ],
            )
        except craft_store.errors.CraftStoreError as error:
            raise CommandError(str(error)) from error

    def logout(self):
        """Logout from the store.

        There's no action really in the Store to logout, we just remove local credentials.
        """
        self._client.logout()

    def whoami(self):
        """Return authenticated user details."""
        response = self._client.whoami()

        result = User(
            name=response["display-name"],
            username=response["username"],
            userid=response["id"],
        )
        return result

    @_store_client_wrapper
    def register_name(self, name, entity_type):
        """Register the specified name for the authenticated user."""
        self._client.request_urlpath_json(
            "POST", "/v1/charm", json={"name": name, "type": entity_type}
        )

    @_store_client_wrapper
    def list_registered_names(self):
        """Return names registered by the authenticated user."""
        response = self._client.request_urlpath_json("GET", "/v1/charm")
        result = []
        for item in response["results"]:
            result.append(
                Entity(
                    name=item["name"],
                    private=item["private"],
                    status=item["status"],
                    entity_type=item["type"],
                )
            )
        return result

    def _upload(self, endpoint, filepath, *, extra_fields=None):
        """Upload for all charms, bundles and resources (generic process)."""
        upload_id = self._client.push_file(filepath)
        payload = {"upload-id": upload_id}
        if extra_fields is not None:
            payload.update(extra_fields)
        response = self._client.request_urlpath_json("POST", endpoint, json=payload)
        status_url = response["status-url"]
        emit.progress(f"Upload {upload_id} started, got status url {status_url}")

        while True:
            response = self._client.request_urlpath_json("GET", status_url)
            emit.progress(f"Status checked: {response}")

            # as we're asking for a single upload_id, the response will always have only one item
            (revision,) = response["revisions"]
            status = revision["status"]

            if status in UPLOAD_ENDING_STATUSES:
                return Uploaded(
                    ok=UPLOAD_ENDING_STATUSES[status],
                    errors=_build_errors(revision),
                    status=status,
                    revision=revision["revision"],
                )

            # XXX Facundo 2020-06-30: Implement a slight backoff algorithm and fallout after
            # N attempts (which should be big, as per snapcraft experience). Issue: #79.
            time.sleep(POLL_DELAY)

    @_store_client_wrapper
    def upload(self, name, filepath):
        """Upload the content of filepath to the indicated charm."""
        endpoint = f"/v1/charm/{name}/revisions"
        return self._upload(endpoint, filepath)

    @_store_client_wrapper
    def upload_resource(self, charm_name, resource_name, resource_type, filepath):
        """Upload the content of filepath to the indicated resource."""
        endpoint = f"/v1/charm/{charm_name}/resources/{resource_name}/revisions"
        return self._upload(endpoint, filepath, extra_fields={"type": resource_type})

    @_store_client_wrapper
    def list_revisions(self, name):
        """Return charm revisions for the indicated charm."""
        response = self._client.request_urlpath_json("GET", f"/v1/charm/{name}/revisions")
        result = [_build_revision(item) for item in response["revisions"]]
        return result

    @_store_client_wrapper
    def release(self, name, revision, channels, resources):
        """Release one or more revisions for a package."""
        endpoint = "/v1/charm/{}/releases".format(name)
        resources = [{"name": res.name, "revision": res.revision} for res in resources]
        items = [
            {"revision": revision, "channel": channel, "resources": resources}
            for channel in channels
        ]
        self._client.request_urlpath_json("POST", endpoint, json=items)

    @_store_client_wrapper
    def list_releases(self, name):
        """List current releases for a package."""
        endpoint = "/v1/charm/{}/releases".format(name)
        response = self._client.request_urlpath_json("GET", endpoint)

        channel_map = []
        for item in response["channel-map"]:
            expires_at = item["expiration-date"]
            if expires_at is not None:
                # `datetime.datetime.fromisoformat` is available only since Py3.7
                expires_at = parser.parse(expires_at)
            resources = [_build_resource(r) for r in item["resources"]]
            base = None if item["base"] is None else Base(**item["base"])
            channel_map.append(
                Release(
                    revision=item["revision"],
                    channel=item["channel"],
                    expires_at=expires_at,
                    resources=resources,
                    base=base,
                )
            )

        channels = [
            Channel(
                name=item["name"],
                fallback=item["fallback"],
                track=item["track"],
                risk=item["risk"],
                branch=item["branch"],
            )
            for item in response["package"]["channels"]
        ]

        revisions = [_build_revision(item) for item in response["revisions"]]

        return channel_map, channels, revisions

    @_store_client_wrapper
    def create_library_id(self, charm_name, lib_name):
        """Create a new library id."""
        endpoint = f"/v1/charm/libraries/{charm_name}"
<<<<<<< HEAD
        payload = {"library-name": lib_name}
        response = self._client.request_urlpath_json("POST", endpoint, json=payload)
=======
        response = self._client.request_urlpath_json(
            "POST", endpoint, json={"library-name": lib_name}
        )
>>>>>>> 8c928d83
        lib_id = response["library-id"]
        return lib_id

    @_store_client_wrapper
    def create_library_revision(self, charm_name, lib_id, api, patch, content, content_hash):
        """Create a new library revision."""
        endpoint = f"/v1/charm/libraries/{charm_name}/{lib_id}"
        payload = {
            "api": api,
            "patch": patch,
            "content": content,
            "hash": content_hash,
        }
        response = self._client.request_urlpath_json("POST", endpoint, json=payload)
        result = _build_library(response)
        return result

    @_store_client_wrapper
    def get_library(self, charm_name, lib_id, api):
        """Get the library tip by id for a given api version."""
        endpoint = f"/v1/charm/libraries/{charm_name}/{lib_id}?api={api}"
        response = self._client.request_urlpath_json("GET", endpoint)
        result = _build_library(response)
        return result

    @_store_client_wrapper
    def get_libraries_tips(self, libraries):
        """Get the tip details for several libraries at once.

        Each requested library can be specified in different ways: using the library id
        or the charm and library names (both will pinpoint the library), but in the later
        case the library name is optional (so all libraries for that charm will be
        returned). Also, for all those cases, an API version can be specified.
        """
        endpoint = "/v1/charm/libraries/bulk"
        payload = []
        for lib in libraries:
            if "lib_id" in lib:
                item = {
                    "library-id": lib["lib_id"],
                }
            else:
                item = {
                    "charm-name": lib["charm_name"],
                }
                if "lib_name" in lib:
                    item["library-name"] = lib["lib_name"]
            if "api" in lib:
                item["api"] = lib["api"]
            payload.append(item)
        response = self._client.request_urlpath_json("POST", endpoint, json=payload)
        libraries = response["libraries"]
        result = {(item["library-id"], item["api"]): _build_library(item) for item in libraries}
        return result

    @_store_client_wrapper
    def list_resources(self, charm):
        """Return resources associated to the indicated charm."""
        response = self._client.request_urlpath_json("GET", f"/v1/charm/{charm}/resources")
        result = [_build_resource(item) for item in response["resources"]]
        return result

    @_store_client_wrapper
    def list_resource_revisions(self, charm_name, resource_name):
        """Return revisions for the indicated charm resource."""
        endpoint = f"/v1/charm/{charm_name}/resources/{resource_name}/revisions"
        response = self._client.request_urlpath_json("GET", endpoint)
        result = [_build_resource_revision(item) for item in response["revisions"]]
        return result

    @_store_client_wrapper
    def get_oci_registry_credentials(self, charm_name, resource_name):
        """Get credentials to upload a resource to the Canonical's OCI Registry."""
        endpoint = f"/v1/charm/{charm_name}/resources/{resource_name}/oci-image/upload-credentials"
        response = self._client.request_urlpath_json("GET", endpoint)
        return RegistryCredentials(
            image_name=response["image-name"],
            username=response["username"],
            password=response["password"],
        )

    @_store_client_wrapper
    def get_oci_image_blob(self, charm_name, resource_name, digest):
        """Get the blob that points to the OCI image in the Canonical's OCI Registry."""
        payload = {"image-digest": digest}
        endpoint = f"/v1/charm/{charm_name}/resources/{resource_name}/oci-image/blob"
        content = self._client.request_urlpath_text("POST", endpoint, json=payload)
        # the response here is returned as is, because it's opaque to charmcraft
        return content<|MERGE_RESOLUTION|>--- conflicted
+++ resolved
@@ -320,14 +320,9 @@
     def create_library_id(self, charm_name, lib_name):
         """Create a new library id."""
         endpoint = f"/v1/charm/libraries/{charm_name}"
-<<<<<<< HEAD
-        payload = {"library-name": lib_name}
-        response = self._client.request_urlpath_json("POST", endpoint, json=payload)
-=======
         response = self._client.request_urlpath_json(
             "POST", endpoint, json={"library-name": lib_name}
         )
->>>>>>> 8c928d83
         lib_id = response["library-id"]
         return lib_id
 
