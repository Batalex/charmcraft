--- conflicted
+++ resolved
@@ -18,6 +18,7 @@
 
 import ast
 import hashlib
+import logging
 import pathlib
 import string
 import tempfile
@@ -31,8 +32,6 @@
 from humanize import naturalsize
 from tabulate import tabulate
 
-from craft_cli import emit
-
 from charmcraft.cmdbase import BaseCommand, CommandError
 from charmcraft.utils import (
     ResourceOption,
@@ -43,6 +42,8 @@
 
 from .store import Store
 from .registry import ImageHandler, OCIRegistry
+
+logger = logging.getLogger("charmcraft.commands.store")
 
 # some types
 EntityType = namedtuple("EntityType", "charm bundle")(charm="charm", bundle="bundle")
@@ -103,7 +104,7 @@
         """Run the command."""
         store = Store(self.config.charmhub)
         store.login()
-        emit.message(f"Logged in as '{store.whoami().username}'.")
+        logger.info("Logged in as '%s'.", store.whoami().username)
 
 
 class LogoutCommand(BaseCommand):
@@ -127,16 +128,11 @@
     def run(self, parsed_args):
         """Run the command."""
         store = Store(self.config.charmhub)
-<<<<<<< HEAD
-        store.logout()
-       emit.message("Charmhub token cleared.")
-=======
         try:
             store.logout()
-            logger.info("Charmhub token cleared.")
+            emit.message("Charmhub token cleared.")
         except NotLoggedIn:
-            logger.warning("You are not logged in to Charmhub.")
->>>>>>> 70ba8e28
+            emit.message("You are not logged in to Charmhub.")
 
 
 class WhoamiCommand(BaseCommand):
@@ -155,17 +151,8 @@
     def run(self, parsed_args):
         """Run the command."""
         store = Store(self.config.charmhub)
-
-<<<<<<< HEAD
-        data = [
-            ("name:", result.name),
-            ("username:", result.username),
-            ("id:", result.userid),
-        ]
-        table = tabulate(data, tablefmt="plain")
-        for line in table.splitlines():
-            emit.message(line)
-=======
+        result = store.whoami()
+
         try:
             result = store.whoami()
 
@@ -176,11 +163,10 @@
             ]
             table = tabulate(data, tablefmt="plain")
             for line in table.splitlines():
-                logger.info(line)
+                emit.messageinfo(line)
 
         except NotLoggedIn:
-            logger.warning("You are not logged in to Charmhub.")
->>>>>>> 70ba8e28
+            emit.message("You are not logged in to Charmhub.")
 
 
 class RegisterCharmNameCommand(BaseCommand):
@@ -220,7 +206,7 @@
         """Run the command."""
         store = Store(self.config.charmhub)
         store.register_name(parsed_args.name, EntityType.charm)
-        emit.message(f"You are now the publisher of charm {parsed_args.name!r} in Charmhub.")
+        logger.info("You are now the publisher of charm %r in Charmhub.", parsed_args.name)
 
 
 class RegisterBundleNameCommand(BaseCommand):
@@ -259,7 +245,7 @@
         """Run the command."""
         store = Store(self.config.charmhub)
         store.register_name(parsed_args.name, EntityType.bundle)
-        emit.message(f"You are now the publisher of bundle {parsed_args.name!r} in Charmhub.")
+        logger.info("You are now the publisher of bundle %r in Charmhub.", parsed_args.name)
 
 
 class ListNamesCommand(BaseCommand):
@@ -289,7 +275,7 @@
         store = Store(self.config.charmhub)
         result = store.list_registered_names()
         if not result:
-            emit.message("No charms or bundles registered.")
+            logger.info("No charms or bundles registered.")
             return
 
         headers = ["Name", "Type", "Visibility", "Status"]
@@ -307,7 +293,7 @@
 
         table = tabulate(data, headers=headers, tablefmt="plain")
         for line in table.splitlines():
-            emit.message(line)
+            logger.info(line)
 
 
 def get_name_from_zip(filepath):
@@ -414,22 +400,24 @@
         store = Store(self.config.charmhub)
         result = store.upload(name, parsed_args.filepath)
         if result.ok:
-            emit.message(f"Revision {result.revision} of {str(name)!r} created")
+            logger.info("Revision %s of %r created", result.revision, str(name))
             if parsed_args.release:
                 # also release!
                 store.release(name, result.revision, parsed_args.release, parsed_args.resource)
-                msg = "Revision released to {}"
+                msg = "Revision released to %s"
                 args = [", ".join(parsed_args.release)]
                 if parsed_args.resource:
-                    msg += " (attaching resources: {})"
+                    msg += " (attaching resources: %s)"
                     args.append(
-                        ", ".join(f"{r.name!r} r{r.revision}" for r in parsed_args.resource)
+                        ", ".join(
+                            "{!r} r{}".format(r.name, r.revision) for r in parsed_args.resource
+                        )
                     )
-                emit.message(msg.format(*args))
+                logger.info(msg, *args)
         else:
-            emit.message(f"Upload failed with status {result.status!r}:")
+            logger.info("Upload failed with status %r:", result.status)
             for error in result.errors:
-                emit.message(f"- {error.code}: {error.message}")
+                logger.info("- %s: %s", error.code, error.message)
 
 
 class ListRevisionsCommand(BaseCommand):
@@ -461,7 +449,7 @@
         store = Store(self.config.charmhub)
         result = store.list_revisions(parsed_args.name)
         if not result:
-            emit.message("No revisions found.")
+            logger.info("No revisions found.")
             return
 
         headers = ["Revision", "Version", "Created at", "Status"]
@@ -485,7 +473,7 @@
 
         table = tabulate(data, headers=headers, tablefmt="plain", numalign="left")
         for line in table.splitlines():
-            emit.message(line)
+            logger.info(line)
 
 
 class ReleaseCommand(BaseCommand):
@@ -572,12 +560,14 @@
             parsed_args.resource,
         )
 
-        msg = "Revision {:d} of charm {!r} released to {}"
+        msg = "Revision %d of charm %r released to %s"
         args = [parsed_args.revision, parsed_args.name, ", ".join(parsed_args.channel)]
         if parsed_args.resource:
-            msg += " (attaching resources: {})"
-            args.append(", ".join(f"{r.name!r} r{r.revision}" for r in parsed_args.resource))
-        emit.message(msg.format(*args))
+            msg += " (attaching resources: %s)"
+            args.append(
+                ", ".join("{!r} r{}".format(r.name, r.revision) for r in parsed_args.resource)
+            )
+        logger.info(msg, *args)
 
 
 class CloseCommand(BaseCommand):
@@ -614,7 +604,7 @@
         channels = [parsed_args.channel]  # the API accepts multiple channels, we have only one
         resources = []  # not really used when closing channels
         store.release(parsed_args.name, revision, channels, resources)
-        emit.message(f"Closed {parsed_args.channel!r} channel for {parsed_args.name!r}.")
+        logger.info("Closed %r channel for %r.", parsed_args.channel, parsed_args.name)
 
 
 class StatusCommand(BaseCommand):
@@ -661,7 +651,7 @@
         store = Store(self.config.charmhub)
         channel_map, channels, revisions = store.list_releases(parsed_args.name)
         if not channel_map:
-            emit.message("Nothing has been released yet.")
+            logger.info("Nothing has been released yet.")
             return
 
         # group released revision by track and base
@@ -759,7 +749,7 @@
 
         table = tabulate(data, headers=headers, tablefmt="plain", numalign="left")
         for line in table.splitlines():
-            emit.message(line)
+            logger.info(line)
 
 
 class _BadLibraryPathError(CommandError):
@@ -943,7 +933,7 @@
                     local_libs_data.append(_get_lib_info(lib_path=libfile))
 
     found_libs = [lib_data.full_name for lib_data in local_libs_data]
-    emit.trace(f"Libraries found under {str(base_dir)!r}: {found_libs}")
+    logger.debug("Libraries found under %r: %s", str(base_dir), found_libs)
     return local_libs_data
 
 
@@ -1023,8 +1013,8 @@
                 "Error writing the library in {!r}: {!r}.".format(str(lib_path), exc)
             )
 
-        emit.message(f"Library {full_name} created with id {lib_id}.")
-        emit.message(f"Consider 'git add {lib_path}'.")
+        logger.info("Library %s created with id %s.", full_name, lib_id)
+        logger.info("Consider 'git add %s'.", lib_path)
 
 
 class PublishLibCommand(BaseCommand):
@@ -1083,9 +1073,9 @@
         libs_tips = store.get_libraries_tips(to_query)
         to_publish = []
         for lib_data in local_libs_data:
-            emit.trace(f"Verifying local lib {lib_data}")
+            logger.debug("Verifying local lib %s", lib_data)
             tip = libs_tips.get((lib_data.lib_id, lib_data.api))
-            emit.trace(f"Store tip: {tip}")
+            logger.debug("Store tip: %s", tip)
             if tip is None:
                 # needs to first publish
                 to_publish.append(lib_data)
@@ -1093,36 +1083,46 @@
 
             if tip.patch > lib_data.patch:
                 # the store is more advanced than local
-                emit.message(
-                    f"Library {lib_data.full_name} is out-of-date locally, Charmhub has "
-                    f"version {tip.api:d}.{tip.patch:d}, please "
+                logger.info(
+                    "Library %s is out-of-date locally, Charmhub has version %d.%d, please "
                     "fetch the updates before publishing.",
+                    lib_data.full_name,
+                    tip.api,
+                    tip.patch,
                 )
             elif tip.patch == lib_data.patch:
                 # the store has same version numbers than local
                 if tip.content_hash == lib_data.content_hash:
-                    emit.message(f"Library {lib_data.full_name} is already updated in Charmhub.")
+                    logger.info("Library %s is already updated in Charmhub.", lib_data.full_name)
                 else:
                     # but shouldn't as hash is different!
-                    emit.message(
-                        f"Library {lib_data.full_name} version {tip.api:d}.{tip.patch:d} "
-                        "is the same than in Charmhub but content is different",
-                     )
+                    logger.info(
+                        "Library %s version %d.%d is the same than in Charmhub but content is "
+                        "different",
+                        lib_data.full_name,
+                        tip.api,
+                        tip.patch,
+                    )
             elif tip.patch + 1 == lib_data.patch:
                 # local is correctly incremented
                 if tip.content_hash == lib_data.content_hash:
                     # but shouldn't as hash is the same!
-                    emit.message(
-                        f"Library {lib_data.full_name} LIBPATCH number was incorrectly "
-                        "incremented, Charmhub has the "
-                        f"same content in version {tip.api:d}.{tip.patch:d}.",
+                    logger.info(
+                        "Library %s LIBPATCH number was incorrectly incremented, Charmhub has the "
+                        "same content in version %d.%d.",
+                        lib_data.full_name,
+                        tip.api,
+                        tip.patch,
                     )
                 else:
                     to_publish.append(lib_data)
             else:
-                emit.message(
-                    f"Library {lib_data.full_name} has a wrong LIBPATCH number, it's too high, "
-                    f"Charmhub highest version is {tip.api:d}.{tip.patch:d}.",
+                logger.info(
+                    "Library %s has a wrong LIBPATCH number, it's too high, Charmhub "
+                    "highest version is %d.%d.",
+                    lib_data.full_name,
+                    tip.api,
+                    tip.patch,
                 )
 
         for lib_data in to_publish:
@@ -1134,10 +1134,12 @@
                 lib_data.content,
                 lib_data.content_hash,
             )
-            emit.message(
-                f"Library {lib_data.full_name} sent to the store with "
-                f"version {lib_data.api:d}.{lib_data.patch:d}",
-             )
+            logger.info(
+                "Library %s sent to the store with version %d.%d",
+                lib_data.full_name,
+                lib_data.api,
+                lib_data.patch,
+            )
 
 
 class FetchLibCommand(BaseCommand):
@@ -1195,7 +1197,7 @@
         # check if something needs to be done
         to_fetch = []
         for lib_data in local_libs_data:
-            emit.trace(f"Verifying local lib {lib_data}")
+            logger.debug("Verifying local lib %s", lib_data)
             # fix any missing lib id using the Store info
             if lib_data.lib_id is None:
                 for tip in libs_tips.values():
@@ -1204,9 +1206,9 @@
                         break
 
             tip = libs_tips.get((lib_data.lib_id, lib_data.api))
-            emit.trace(f"Store tip: {tip}")
+            logger.debug("Store tip: %s", tip)
             if tip is None:
-                emit.message(f"Library {lib_data.full_name} not found in Charmhub.")
+                logger.info("Library %s not found in Charmhub.", lib_data.full_name)
                 continue
 
             if tip.patch > lib_data.patch:
@@ -1214,19 +1216,23 @@
                 to_fetch.append(lib_data)
             elif tip.patch < lib_data.patch:
                 # the store has a lower version numbers than local
-                emit.message(
-                    f"Library {lib_data.full_name} has local changes, can not be updated.",
+                logger.info(
+                    "Library %s has local changes, can not be updated.",
+                    lib_data.full_name,
                 )
             else:
                 # same versions locally and in the store
                 if tip.content_hash == lib_data.content_hash:
-                    emit.message(
-                        f"Library {lib_data.full_name} was already up to date in "
-                        f"version {tip.api:d}.{tip.patch:d}.",
+                    logger.info(
+                        "Library %s was already up to date in version %d.%d.",
+                        lib_data.full_name,
+                        tip.api,
+                        tip.patch,
                     )
                 else:
-                    emit.message(
-                        f"Library {lib_data.full_name} has local changes, can not be updated.",
+                    logger.info(
+                        "Library %s has local changes, can not be updated.",
+                        lib_data.full_name,
                     )
 
         for lib_data in to_fetch:
@@ -1235,17 +1241,21 @@
                 # locally new
                 lib_data.path.parent.mkdir(parents=True, exist_ok=True)
                 lib_data.path.write_text(downloaded.content)
-                emit.message(
-                    f"Library {lib_data.full_name} version "
-                    f"{downloaded.api:d}.{downloaded.patch:d} downloaded.",
+                logger.info(
+                    "Library %s version %d.%d downloaded.",
+                    lib_data.full_name,
+                    downloaded.api,
+                    downloaded.patch,
                 )
             else:
                 # XXX Facundo 2020-12-17: manage the case where the library was renamed
                 # (related GH issue: #214)
                 lib_data.path.write_text(downloaded.content)
-                emit.message(
-                    f"Library {lib_data.full_name} updated to version "
-                    f"{downloaded.api:d}.{downloaded.patch:d}.",
+                logger.info(
+                    "Library %s updated to version %d.%d.",
+                    lib_data.full_name,
+                    downloaded.api,
+                    downloaded.patch,
                 )
 
 
@@ -1303,7 +1313,7 @@
         libs_tips = store.get_libraries_tips(to_query)
 
         if not libs_tips:
-            emit.message(f"No libraries found for charm {charm_name}.")
+            logger.info("No libraries found for charm %s.", charm_name)
             return
 
         headers = ["Library name", "API", "Patch"]
@@ -1311,7 +1321,7 @@
 
         table = tabulate(data, headers=headers, tablefmt="plain", numalign="left")
         for line in table.splitlines():
-            emit.message(line)
+            logger.info(line)
 
 
 class ListResourcesCommand(BaseCommand):
@@ -1337,7 +1347,7 @@
         store = Store(self.config.charmhub)
         result = store.list_resources(parsed_args.charm_name)
         if not result:
-            emit.message(f"No resources associated to {parsed_args.charm_name}.")
+            logger.info("No resources associated to %s.", parsed_args.charm_name)
             return
 
         headers = ["Charm Rev", "Resource", "Type", "Optional"]
@@ -1352,7 +1362,7 @@
 
         table = tabulate(data, headers=headers, tablefmt="plain", numalign="left")
         for line in table.splitlines():
-            emit.message(line)
+            logger.info(line)
 
 
 class UploadResourceCommand(BaseCommand):
@@ -1407,7 +1417,7 @@
             resource_filepath = parsed_args.filepath
             resource_filepath_is_temp = False
             resource_type = ResourceType.file
-            emit.progress(f"Uploading resource directly from file {str(resource_filepath)!r}.")
+            logger.debug("Uploading resource directly from file %r.", str(resource_filepath))
         elif parsed_args.image:
             image_digest = parsed_args.image
             credentials = store.get_oci_registry_credentials(
@@ -1418,7 +1428,7 @@
             # 'registry.jujucharms.com/charm/45kk8smbiyn2e/redis-image') to the image
             # name that we use internally (just remove the initial "server host" part)
             image_name = credentials.image_name.split("/", 1)[1]
-            emit.progress(f"Uploading resource from image {image_name} @ {image_digest}.")
+            logger.debug("Uploading resource from image %s @ %s.", image_name, image_digest)
 
             # build the image handler
             registry = OCIRegistry(
@@ -1432,23 +1442,19 @@
             # check if the specific image is already in Canonical's registry
             already_uploaded = ih.check_in_registry(image_digest)
             if already_uploaded:
-                emit.message("Using OCI image from Canonical's registry.", intermediate=True)
+                logger.info("Using OCI image from Canonical's registry.")
             else:
                 # upload it from local registry
-                emit.message(
-                    "Remote image not found, uploading from local registry.", intermediate=True
-                )
+                logger.info("Remote image not found, uploading from local registry.")
                 image_digest = ih.upload_from_local(image_digest)
                 if image_digest is None:
-                    emit.message(
-                        f"Image with digest {parsed_args.image} is not available in "
-                        "the Canonical's registry nor locally.",
-                        intermediate=True,
+                    logger.info(
+                        "Image with digest %s is not available in the Canonical's registry "
+                        "nor locally.",
+                        parsed_args.image,
                     )
                     return
-                emit.message(
-                    f"Image uploaded, new remote digest: {image_digest}.", intermediate=True
-                )
+                logger.info("Image uploaded, new remote digest: %s.", image_digest)
 
             # all is green, get the blob to upload to Charmhub
             content = store.get_oci_image_blob(
@@ -1472,14 +1478,16 @@
             resource_filepath.unlink()
 
         if result.ok:
-            emit.message(
-                f"Revision {result.revision} created of "
-                f"resource {parsed_args.resource_name!r} for charm {parsed_args.charm_name!r}.",
+            logger.info(
+                "Revision %s created of resource %r for charm %r.",
+                result.revision,
+                parsed_args.resource_name,
+                parsed_args.charm_name,
             )
         else:
-            emit.message(f"Upload failed with status {result.status!r}:")
+            logger.info("Upload failed with status %r:", result.status)
             for error in result.errors:
-                emit.message(f"- {error.code}: {error.message}")
+                logger.info("- %s: %s", error.code, error.message)
 
 
 class ListResourceRevisionsCommand(BaseCommand):
@@ -1515,7 +1523,7 @@
         store = Store(self.config.charmhub)
         result = store.list_resource_revisions(parsed_args.charm_name, parsed_args.resource_name)
         if not result:
-            emit.message("No revisions found.")
+            logger.info("No revisions found.")
             return
 
         headers = ["Revision", "Created at", "Size"]
@@ -1532,4 +1540,4 @@
 
         table = tabulate(data, headers=headers, tablefmt="plain", colalign=custom_alignment)
         for line in table.splitlines():
-            emit.message(line)+            logger.info(line)